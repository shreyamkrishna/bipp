--- conflicted
+++ resolved
@@ -132,64 +132,10 @@
     W = mb(XYZ, wl)
     S = vis(XYZ, W, wl)
     uvw = frame.reshape_and_scale_uvw(wl, UVW_baselines_t)
-<<<<<<< HEAD
     imager.collect(wl, fi, S.data, W.data, XYZ.data, uvw)
-=======
-    imager.collect(N_eig, wl, intensity_intervals, W.data, XYZ.data, uvw, S.data)
-
-lsq_image = imager.get("LSQ").reshape((-1, N_pix, N_pix))
-sqrt_image = imager.get("SQRT").reshape((-1, N_pix, N_pix))
-
-"""
-### Sensitivity Field =========================================================
-# Parameter Estimation
-S_est = bb_pe.SensitivityFieldParameterEstimator(sigma=0.95, ctx=ctx)
-for t in ProgressBar(time[::200]):
-    XYZ = dev(t)
-    W = mb(XYZ, wl)
-    G = gram(XYZ, W, wl)
-
-    S_est.collect(G)
-N_eig = S_est.infer_parameters()
-
-# Imaging
-sensitivity_intervals = np.array([[0, np.finfo("f").max]])
-imager = None  # release previous imager first to some additional memory
-imager = bipp.NufftSynthesis(
-    ctx,
-    opt,
-    N_antenna,
-    N_station,
-    sensitivity_intervals.shape[0],
-    ["INV_SQ"],
-    lmn_grid[0],
-    lmn_grid[1],
-    lmn_grid[2],
-    precision, 
-    True # Negative eigenvalues Boolean
-)
-
-for t in ProgressBar(time[::time_slice]):
-    XYZ = dev(t)
-    W = mb(XYZ, wl)
-    UVW_baselines_t = dev.baselines(t, uvw=True, field_center=field_center)
-    uvw = frame.reshape_and_scale_uvw(wl, UVW_baselines_t)
-    imager.collect(N_eig, wl, sensitivity_intervals, W.data, XYZ.data, uvw, None)
->>>>>>> ba411eef
 
 images = imager.get().reshape((-1, N_pix, N_pix))
 
-<<<<<<< HEAD
-=======
-# Plot Results ================================================================
-I_lsq_eq = s2image.Image(lsq_image / sensitivity_image, xyz_grid)
-I_sqrt_eq = s2image.Image(sqrt_image / sensitivity_image, xyz_grid)
-"""
-
-I_lsq_eq = s2image.Image(lsq_image, xyz_grid)
-I_sqrt_eq = s2image.Image(sqrt_image, xyz_grid)
-
->>>>>>> ba411eef
 t2 = tt.time()
 print(f"Elapsed time: {t2 - t1} seconds.")
 
@@ -231,14 +177,8 @@
     f"Run time {np.floor(t2 - t1)} seconds."
 )
 
-<<<<<<< HEAD
 plt.savefig("nufft_synthesis_std.png")
 plt.figure()
-=======
-plt.savefig("BB_sqrt.png")
-
-fig, ax = plt.subplots(1, N_level + 1)
->>>>>>> ba411eef
 titles = ["Strong sources", "Mild sources", "Faint Sources"]
 for i in range(lsq_image.shape[0]):
     ax[i + 1].set_title(titles[i])
@@ -257,10 +197,5 @@
 
 
 plt.suptitle(f"Bipp Eigenmaps")
-<<<<<<< HEAD
 plt.savefig("nufft_synthesis_lsq.png")
-plt.show()
-=======
-#  plt.show()
-plt.savefig("BB_eigenlevels.png")
->>>>>>> ba411eef
+plt.show()