--- conflicted
+++ resolved
@@ -151,11 +151,7 @@
         self._visibilities.append(S)
         self._grams.append(G)
 
-<<<<<<< HEAD
     def infer_parameters(self, return_eigenvalues=False):
-=======
-    def infer_parameters(self, fne=True, return_eigenvalues=False):
->>>>>>> 17745437
         """
         Estimate parameters given ingested data.
 
@@ -190,26 +186,12 @@
             if not np.allclose(S, 0):
                 _, D, _ = bipp.pybipp.eigh(self._ctx, S.data.shape[0], S.data, G.data)
                 # only consider positive eigenvalues, since we apply the log function for clustering
-<<<<<<< HEAD
                 D = D[D > 0.0]
                 idx = np.clip(np.cumsum(D) / np.sum(D), 0, 1) <= self._sigma
                 D = D[idx]
                 D_all[i, : len(D)] = D
 
         D_all= D_all[D_all.nonzero()]
-=======
-                N = D[D <= 0.0]
-                D = D[D > 0.0]
-                if fne:
-                    idx = np.clip(np.cumsum(D) / np.sum(D), 0, 1) <= self._sigma
-                    D = D[idx]
-                D_all[i, : len(D)] = D                    
-                D_all_neg[i, : len(N)] = N
-                
-        D_all = D_all[D_all.nonzero()]
-        D_all_neg = D_all_neg[D_all_neg.nonzero()]
-        
->>>>>>> 17745437
         kmeans = skcl.KMeans(n_clusters=self._N_level).fit(np.log(D_all).reshape(-1, 1))
 
         # For extremely small telescopes or datasets that are mostly 'broken', we can have (N_eig < N_level).
@@ -220,7 +202,6 @@
         # are clustered together anyway, the trailing energy levels will be (close to) all-0 and can be discarded
         # on inspection.
 
-<<<<<<< HEAD
         # EO: keep cluster centroids for positive part
         cluster_centroid = np.sort(np.exp(kmeans.cluster_centers_)[:, 0])[::-1]
         # return D_all as well!!!!
@@ -230,21 +211,6 @@
             return D_all, N_eig, centroid_to_intervals(cluster_centroid)
         else:
             return N_eig, centroid_to_intervals(cluster_centroid)
-=======
-        cluster_centroids = np.sort(np.exp(kmeans.cluster_centers_)[:, 0])[::-1]
-        intervals = centroid_to_intervals(cluster_centroids)
-        
-        if fne:
-            N_eig = max(int(np.ceil(len(D_all) / N_data)), self._N_level)
-        else:
-            N_eig = max(int(np.ceil((len(D_all) + len(D_all_neg)) / N_data)), self._N_level)
-            intervals = np.append(intervals, [[np.finfo("f").min, 0]], axis=0)
-
-        if (return_eigenvalues):
-            return D_all, N_eig, intervals
-        else:
-            return N_eig, intervals
->>>>>>> 17745437
 
     
 class SensitivityFieldParameterEstimator(ParameterEstimator):
