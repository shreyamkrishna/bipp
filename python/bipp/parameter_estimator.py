--- conflicted
+++ resolved
@@ -151,11 +151,7 @@
         self._visibilities.append(S)
         self._grams.append(G)
 
-<<<<<<< HEAD
     def infer_parameters(self, fne: bool=True, return_eigenvalues=False):
-=======
-    def infer_parameters(self, return_eigenvalues=False):
->>>>>>> 712554a5
         """
         Estimate parameters given ingested data.
         Args
@@ -195,7 +191,6 @@
                 _, D, _ = bipp.pybipp.eigh(self._ctx, S.data.shape[0], S.data, G.data)
                 # only consider positive eigenvalues, since we apply the log function for clustering
                 D = D[D > 0.0]
-<<<<<<< HEAD
                 if fne:
                     D = D[np.argsort(D)[::-1]]
                     idx = np.clip(np.cumsum(D) / np.sum(D), 0, 1) <= self._sigma
@@ -207,13 +202,6 @@
         D_all = D_all[D_all.nonzero()]
         D_all_neg = D_all_neg[D_all_neg.nonzero()]
         
-=======
-                idx = np.clip(np.cumsum(D) / np.sum(D), 0, 1) <= self._sigma
-                D = D[idx]
-                D_all[i, : len(D)] = D
-
-        D_all= D_all[D_all.nonzero()]
->>>>>>> 712554a5
         kmeans = skcl.KMeans(n_clusters=self._N_level).fit(np.log(D_all).reshape(-1, 1))
 
         # For extremely small telescopes or datasets that are mostly 'broken', we can have (N_eig < N_level).
@@ -224,7 +212,7 @@
         # are clustered together anyway, the trailing energy levels will be (close to) all-0 and can be discarded
         # on inspection.
 
-<<<<<<< HEAD
+
         cluster_centroids = np.sort(np.exp(kmeans.cluster_centers_)[:, 0])[::-1]
         intervals = centroid_to_intervals(cluster_centroids)
         
@@ -238,17 +226,6 @@
             return D_all, N_eig, intervals
         else:
             return N_eig, intervals
-=======
-        # EO: keep cluster centroids for positive part
-        cluster_centroid = np.sort(np.exp(kmeans.cluster_centers_)[:, 0])[::-1]
-        # return D_all as well!!!!
-        print (f"D_all: {D_all}")
-
-        if (return_eigenvalues):
-            return D_all, N_eig, centroid_to_intervals(cluster_centroid)
-        else:
-            return N_eig, centroid_to_intervals(cluster_centroid)
->>>>>>> 712554a5
 
     
 class SensitivityFieldParameterEstimator(ParameterEstimator):
