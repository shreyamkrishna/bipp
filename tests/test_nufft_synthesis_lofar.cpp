#include <cmath>
#include <complex>
#include <fstream>
#include <stdexcept>
#include <tuple>
#include <type_traits>
#include <vector>

#include "bipp/bipp.hpp"
#include "gtest/gtest.h"
#include "nlohmann/json.hpp"

static auto get_lofar_input_json() -> const nlohmann::json& {
  static nlohmann::json data = []() {
    std::ifstream file(std::string(BIPP_TEST_DATA_DIR) + "/lofar_input.json");
    nlohmann::json j;
    file >> j;
    return j;
  }();

  return data;
}

template <typename T>
static auto get_lofar_nufft_output() -> const nlohmann::json& {
  static nlohmann::json data = []() {
    if constexpr (std::is_same_v<T, float>) {
      std::ifstream file(std::string(BIPP_TEST_DATA_DIR) + "/lofar_nufft_output_single.json");
      nlohmann::json j;
      file >> j;
      return j;
    } else {
      std::ifstream file(std::string(BIPP_TEST_DATA_DIR) + "/lofar_nufft_output_double.json");
      nlohmann::json j;
      file >> j;
      return j;
    }
  }();
  return data;
}

template <typename T, typename JSON>
static auto read_json_complex_2d(JSON jReal, JSON jImag) -> std::vector<std::complex<T>> {
  std::vector<std::complex<T>> w;

  auto wRealCol = jReal.begin();
  auto wImagCol = jImag.begin();
  for (; wRealCol != jReal.end(); ++wRealCol, ++wImagCol) {
    auto wReal = wRealCol->begin();
    auto wImag = wImagCol->begin();
    for (; wReal != wRealCol->end(); ++wReal, ++wImag) {
      w.emplace_back(*wReal, *wImag);
    }
  }
  return w;
}

template <typename T, typename JSON>
static auto read_json_scalar_2d(JSON j) -> std::vector<T> {
  std::vector<T> w;

  for (auto& col : j) {
    for (auto& val : col) {
      w.emplace_back(val);
    }
  }

  return w;
}

template <typename T, typename JSON>
static auto read_json_scalar_1d(JSON j) -> std::vector<T> {
  std::vector<T> vec;

  for (auto& val : j) {
    vec.emplace_back(val);
  }

  return vec;
}

template <typename T>
class NufftSynthesisLofar : public ::testing::TestWithParam<std::tuple<BippProcessingUnit>> {
protected:
  using ValueType = T;

  NufftSynthesisLofar() : ctx_(std::get<0>(GetParam())) {}

  auto test_intensity(BippFilter filter, std::string filterString) -> void {
    const auto data = get_lofar_input_json();
    const auto output_data = get_lofar_nufft_output<T>();

    const T wl = ValueType(data["wl"]);
    const T tol = ValueType(data["eps"]);
    const std::size_t nAntenna = data["n_antenna"];
    const std::size_t nBeam = data["n_beam"];
    const std::size_t nEig = data["n_eig_int"];
    const std::size_t nIntervals = data["intervals_int"].size();
    const auto intervals = read_json_scalar_2d<T>(data["intervals_int"]);

    const auto imgRef = read_json_scalar_2d<T>(output_data[std::string("int_") + filterString]);
    const auto lmnX = read_json_scalar_1d<T>(output_data["lmn_x"]);
    const auto lmnY = read_json_scalar_1d<T>(output_data["lmn_y"]);
    const auto lmnZ = read_json_scalar_1d<T>(output_data["lmn_z"]);
    const std::size_t nPixel = imgRef.size() / nIntervals;

    auto opts = bipp::NufftSynthesisOptions();
    opts.set_tolerance(tol);
    
    bipp::NufftSynthesis<T> imager(ctx_, opts, nAntenna, nBeam, nIntervals,
                                   1, &filter, nPixel, lmnX.data(), lmnY.data(), lmnZ.data());

    std::size_t nEpochs = 0;
    for (const auto& itData : data["data"]) {
      auto xyz = read_json_scalar_2d<ValueType>(itData["xyz"]);
      auto uvw = read_json_scalar_2d<ValueType>(itData["uvw"]);
      auto w = read_json_complex_2d<ValueType>(itData["w_real"], itData["w_imag"]);
      auto s = read_json_complex_2d<ValueType>(itData["s_real"], itData["s_imag"]);
      imager.collect(nEig, wl, intervals.data(), 2, s.data(), nBeam, w.data(), nAntenna, xyz.data(),
                     nAntenna, uvw.data(), nAntenna * nAntenna);
      ++nEpochs;
    }

    std::vector<T> img(imgRef.size());
    imager.get(filter, img.data(), nPixel);

    for (std::size_t i = 0; i < img.size(); ++i) {
      // Single precision is very inaccurate due to different summation orders
      // Use twice the absolute error for single precision
<<<<<<< HEAD
      // Note: image reference is not scaling by number of epochs
      ASSERT_NEAR(img[i] * nEpochs, imgRef[i], 50 * (4.0 / sizeof(T)));
=======
      ASSERT_NEAR(img[i], imgRef[i], 0.05 * (4.0 / sizeof(T)));
>>>>>>> 17745437
    }
  }

  auto test_sensitivity(BippFilter filter, std::string filterString) -> void {
    const auto data = get_lofar_input_json();
    const auto output_data = get_lofar_nufft_output<T>();

    const T wl = ValueType(data["wl"]);
    const T tol = ValueType(data["eps"]);
    const std::size_t nAntenna = data["n_antenna"];
    const std::size_t nBeam = data["n_beam"];
    const std::size_t nEig = data["n_eig_sen"];
    const std::size_t nIntervals = data["intervals_sen"].size();
    const auto intervals = read_json_scalar_2d<T>(data["intervals_sen"]);

    const auto imgRef = read_json_scalar_2d<T>(output_data[std::string("sen_") + filterString]);
    const auto lmnX = read_json_scalar_1d<T>(output_data["lmn_x"]);
    const auto lmnY = read_json_scalar_1d<T>(output_data["lmn_y"]);
    const auto lmnZ = read_json_scalar_1d<T>(output_data["lmn_z"]);
    const std::size_t nPixel = imgRef.size() / nIntervals;
    
    auto opts = bipp::NufftSynthesisOptions();
    opts.set_tolerance(tol);
 
    bipp::NufftSynthesis<T> imager(ctx_, opts, nAntenna, nBeam, nIntervals,
                                   1, &filter, nPixel, lmnX.data(), lmnY.data(), lmnZ.data());

    std::size_t nEpochs = 0;
    for (const auto& itData : data["data"]) {
      auto xyz = read_json_scalar_2d<ValueType>(itData["xyz"]);
      auto uvw = read_json_scalar_2d<ValueType>(itData["uvw"]);
      auto w = read_json_complex_2d<ValueType>(itData["w_real"], itData["w_imag"]);

      imager.collect(nEig, wl, intervals.data(), 2, nullptr, 0, w.data(), nAntenna, xyz.data(),
                     nAntenna, uvw.data(), nAntenna * nAntenna);
      ++nEpochs;
    }

    std::vector<T> img(imgRef.size());
    imager.get(filter, img.data(), nPixel);

    for (std::size_t i = 0; i < img.size(); ++i) {
      // Single precision is very inaccurate due to different summation orders
      // Use twice the absolute error for single precision
      // Note: image reference is not scaling by number of epochs
      ASSERT_NEAR(img[i] * nEpochs, imgRef[i], 0.05 * (4.0 / sizeof(T)));
    }
  }

  bipp::Context ctx_;
};

using NufftSynthesisLofarSingle = NufftSynthesisLofar<float>;
using NufftSynthesisLofarDouble = NufftSynthesisLofar<double>;

TEST_P(NufftSynthesisLofarSingle, Intensity_LSQ) { this->test_intensity(BIPP_FILTER_LSQ, "lsq"); }
TEST_P(NufftSynthesisLofarDouble, Intensity_LSQ) { this->test_intensity(BIPP_FILTER_LSQ, "lsq"); }

TEST_P(NufftSynthesisLofarSingle, Intensity_STD) { this->test_intensity(BIPP_FILTER_STD, "std"); }
TEST_P(NufftSynthesisLofarDouble, Intensity_STD) { this->test_intensity(BIPP_FILTER_STD, "std"); }

TEST_P(NufftSynthesisLofarSingle, Intensity_INV) { this->test_intensity(BIPP_FILTER_INV, "inv"); }
TEST_P(NufftSynthesisLofarDouble, Intensity_INV) { this->test_intensity(BIPP_FILTER_INV, "inv"); }

TEST_P(NufftSynthesisLofarSingle, Intensity_SQRT) { this->test_intensity(BIPP_FILTER_SQRT, "sqrt"); }
TEST_P(NufftSynthesisLofarDouble, Intensity_SQRT) { this->test_intensity(BIPP_FILTER_SQRT, "sqrt"); }


TEST_P(NufftSynthesisLofarSingle, Sensitivity_INV_SQ) {
  this->test_sensitivity(BIPP_FILTER_INV_SQ, "inv_sq");
}
TEST_P(NufftSynthesisLofarDouble, Sensitivity_INV_SQ) {
  this->test_sensitivity(BIPP_FILTER_INV_SQ, "inv_sq");
}

static auto param_type_names(const ::testing::TestParamInfo<std::tuple<BippProcessingUnit>>& info)
    -> std::string {
  std::stringstream stream;

  if (std::get<0>(info.param) == BIPP_PU_CPU)
    stream << "CPU";
  else
    stream << "GPU";

  return stream.str();
}

#if defined(BIPP_CUDA) || defined(BIPP_ROCM)
#define TEST_PROCESSING_UNITS BIPP_PU_CPU, BIPP_PU_GPU
#else
#define TEST_PROCESSING_UNITS BIPP_PU_CPU
#endif

INSTANTIATE_TEST_SUITE_P(Lofar, NufftSynthesisLofarSingle,
                         ::testing::Combine(::testing::Values(TEST_PROCESSING_UNITS)),
                         param_type_names);

INSTANTIATE_TEST_SUITE_P(Lofar, NufftSynthesisLofarDouble,
                         ::testing::Combine(::testing::Values(TEST_PROCESSING_UNITS)),
                         param_type_names);
<|MERGE_RESOLUTION|>--- conflicted
+++ resolved
@@ -127,12 +127,8 @@
     for (std::size_t i = 0; i < img.size(); ++i) {
       // Single precision is very inaccurate due to different summation orders
       // Use twice the absolute error for single precision
-<<<<<<< HEAD
       // Note: image reference is not scaling by number of epochs
       ASSERT_NEAR(img[i] * nEpochs, imgRef[i], 50 * (4.0 / sizeof(T)));
-=======
-      ASSERT_NEAR(img[i], imgRef[i], 0.05 * (4.0 / sizeof(T)));
->>>>>>> 17745437
     }
   }
 
