--- conflicted
+++ resolved
@@ -104,7 +104,6 @@
     const auto lmnZ = read_json_scalar_1d<T>(output_data["lmn_z"]);
     const std::size_t nPixel = imgRef.size() / nIntervals;
 
-<<<<<<< HEAD
     bipp::NufftSynthesis<T> imager(ctx_, bipp::NufftSynthesisOptions(), nIntervals, nPixel,
                                    lmnX.data(), lmnY.data(), lmnZ.data());
 
@@ -122,58 +121,6 @@
         d[idxEig] *= (val >= dMin && val <= dMax);
       }
     };
-=======
-    auto opts = bipp::NufftSynthesisOptions();
-    opts.set_tolerance(tol);
-    
-    bipp::NufftSynthesis<T> imager(ctx_, opts, nAntenna, nBeam, nIntervals,
-                                   1, &filter, nPixel, lmnX.data(), lmnY.data(), lmnZ.data());
-
-    std::size_t nEpochs = 0;
-    for (const auto& itData : data["data"]) {
-      auto xyz = read_json_scalar_2d<ValueType>(itData["xyz"]);
-      auto uvw = read_json_scalar_2d<ValueType>(itData["uvw"]);
-      auto w = read_json_complex_2d<ValueType>(itData["w_real"], itData["w_imag"]);
-      auto s = read_json_complex_2d<ValueType>(itData["s_real"], itData["s_imag"]);
-      imager.collect(nEig, wl, intervals.data(), 2, s.data(), nBeam, w.data(), nAntenna, xyz.data(),
-                     nAntenna, uvw.data(), nAntenna * nAntenna);
-      ++nEpochs;
-    }
-
-    std::vector<T> img(imgRef.size());
-    imager.get(filter, img.data(), nPixel);
-
-    for (std::size_t i = 0; i < img.size(); ++i) {
-      // Single precision is very inaccurate due to different summation orders
-      // Use twice the absolute error for single precision
-      ASSERT_NEAR(img[i], imgRef[i], 0.05 * (4.0 / sizeof(T)));
-    }
-  }
-
-  auto test_sensitivity(BippFilter filter, std::string filterString) -> void {
-    const auto data = get_lofar_input_json();
-    const auto output_data = get_lofar_nufft_output<T>();
-
-    const T wl = ValueType(data["wl"]);
-    const T tol = ValueType(data["eps"]);
-    const std::size_t nAntenna = data["n_antenna"];
-    const std::size_t nBeam = data["n_beam"];
-    const std::size_t nEig = data["n_eig_sen"];
-    const std::size_t nIntervals = data["intervals_sen"].size();
-    const auto intervals = read_json_scalar_2d<T>(data["intervals_sen"]);
-
-    const auto imgRef = read_json_scalar_2d<T>(output_data[std::string("sen_") + filterString]);
-    const auto lmnX = read_json_scalar_1d<T>(output_data["lmn_x"]);
-    const auto lmnY = read_json_scalar_1d<T>(output_data["lmn_y"]);
-    const auto lmnZ = read_json_scalar_1d<T>(output_data["lmn_z"]);
-    const std::size_t nPixel = imgRef.size() / nIntervals;
-    
-    auto opts = bipp::NufftSynthesisOptions();
-    opts.set_tolerance(tol);
- 
-    bipp::NufftSynthesis<T> imager(ctx_, opts, nAntenna, nBeam, nIntervals,
-                                   1, &filter, nPixel, lmnX.data(), lmnY.data(), lmnZ.data());
->>>>>>> ba411eef
 
     std::size_t nEpochs = 0;
     for (const auto& itData : data["data"]) {
@@ -203,30 +150,8 @@
 using NufftSynthesisLofarSingle = NufftSynthesisLofar<float>;
 using NufftSynthesisLofarDouble = NufftSynthesisLofar<double>;
 
-<<<<<<< HEAD
 TEST_P(NufftSynthesisLofarSingle, Intensity_LSQ) { this->test_intensity(); }
 TEST_P(NufftSynthesisLofarDouble, Intensity_LSQ) { this->test_intensity(); }
-=======
-TEST_P(NufftSynthesisLofarSingle, Intensity_LSQ) { this->test_intensity(BIPP_FILTER_LSQ, "lsq"); }
-TEST_P(NufftSynthesisLofarDouble, Intensity_LSQ) { this->test_intensity(BIPP_FILTER_LSQ, "lsq"); }
-
-TEST_P(NufftSynthesisLofarSingle, Intensity_STD) { this->test_intensity(BIPP_FILTER_STD, "std"); }
-TEST_P(NufftSynthesisLofarDouble, Intensity_STD) { this->test_intensity(BIPP_FILTER_STD, "std"); }
-
-TEST_P(NufftSynthesisLofarSingle, Intensity_INV) { this->test_intensity(BIPP_FILTER_INV, "inv"); }
-TEST_P(NufftSynthesisLofarDouble, Intensity_INV) { this->test_intensity(BIPP_FILTER_INV, "inv"); }
-
-TEST_P(NufftSynthesisLofarSingle, Intensity_SQRT) { this->test_intensity(BIPP_FILTER_SQRT, "sqrt"); }
-TEST_P(NufftSynthesisLofarDouble, Intensity_SQRT) { this->test_intensity(BIPP_FILTER_SQRT, "sqrt"); }
-
-
-TEST_P(NufftSynthesisLofarSingle, Sensitivity_INV_SQ) {
-  this->test_sensitivity(BIPP_FILTER_INV_SQ, "inv_sq");
-}
-TEST_P(NufftSynthesisLofarDouble, Sensitivity_INV_SQ) {
-  this->test_sensitivity(BIPP_FILTER_INV_SQ, "inv_sq");
-}
->>>>>>> ba411eef
 
 static auto param_type_names(const ::testing::TestParamInfo<std::tuple<BippProcessingUnit>>& info)
     -> std::string {
