#include "bipp/nufft_synthesis.hpp"

#include <complex>
#include <optional>
#include <chrono>

#include "bipp/config.h"
#include "bipp/exceptions.hpp"
#include "context_internal.hpp"
#include "host/nufft_synthesis.hpp"

#if defined(BIPP_CUDA) || defined(BIPP_ROCM)
#include "gpu/nufft_synthesis.hpp"
#include "gpu/util/device_pointer.hpp"
#include "gpu/util/runtime_api.hpp"
#include "memory/buffer.hpp"
#endif

namespace bipp {

template <typename T>
struct NufftSynthesisInternal {
  NufftSynthesisInternal(const std::shared_ptr<ContextInternal>& ctx, NufftSynthesisOptions opt,
                         std::size_t nAntenna, std::size_t nBeam, std::size_t nIntervals,
                         std::size_t nFilter, const BippFilter* filter, std::size_t nPixel,
                         const T* lmnX, const T* lmnY, const T* lmnZ, const bool filter_negative_eigenvalues)
      : ctx_(ctx), nAntenna_(nAntenna), nBeam_(nBeam), nIntervals_(nIntervals), nPixel_(nPixel),
        filter_negative_eigenvalues_(filter_negative_eigenvalues), nEpochs_(0) {
    ctx_->logger().log(BIPP_LOG_LEVEL_DEBUG,
                       "{} NufftSynthesis.create({}, opt, {}, {} ,{} ,{} {}, {}, {}, {}, {})",
                       (const void*)this, (const void*)ctx_.get(), nAntenna, nBeam, nIntervals,
                       nFilter, (const void*)filter, nPixel, (const void*)lmnX, (const void*)lmnY,
                       (const void*)lmnZ);

    ctx_->logger().log_matrix(BIPP_LOG_LEVEL_DEBUG, "lmnX", nPixel_, 1, lmnX, nPixel_);
    ctx_->logger().log_matrix(BIPP_LOG_LEVEL_DEBUG, "lmnY", nPixel_, 1, lmnY, nPixel_);
    ctx_->logger().log_matrix(BIPP_LOG_LEVEL_DEBUG, "lmnZ", nPixel_, 1, lmnZ, nPixel_);

    if (ctx_->processing_unit() == BIPP_PU_CPU) {
      planHost_.emplace(ctx_, std::move(opt), nAntenna, nBeam, nIntervals, nFilter, filter, nPixel, lmnX, lmnY,
                        lmnZ, filter_negative_eigenvalues);
    } else {
#if defined(BIPP_CUDA) || defined(BIPP_ROCM)
      auto& queue = ctx_->gpu_queue();
      // Syncronize with default stream.
      queue.sync_with_stream(nullptr);
      // syncronize with stream to be synchronous with host before exiting
      auto syncGuard = queue.sync_guard();

      Buffer<T> lmnXBuffer, lmnYBuffer, lmnZBuffer;
      auto lmnXDevice = lmnX;
      auto lmnYDevice = lmnY;
      auto lmnZDevice = lmnZ;

      if (!gpu::is_device_ptr(lmnX)) {
        lmnXBuffer = queue.create_device_buffer<T>(nPixel);
        lmnXDevice = lmnXBuffer.get();
        gpu::api::memcpy_async(lmnXBuffer.get(), lmnX, nPixel * sizeof(T),
                               gpu::api::flag::MemcpyHostToDevice, queue.stream());
      }
      if (!gpu::is_device_ptr(lmnY)) {
        lmnYBuffer = queue.create_device_buffer<T>(nPixel);
        lmnYDevice = lmnYBuffer.get();
        gpu::api::memcpy_async(lmnYBuffer.get(), lmnY, nPixel * sizeof(T),
                               gpu::api::flag::MemcpyHostToDevice, queue.stream());
      }
      if (!gpu::is_device_ptr(lmnZ)) {
        lmnZBuffer = queue.create_device_buffer<T>(nPixel);
        lmnZDevice = lmnZBuffer.get();
        gpu::api::memcpy_async(lmnZBuffer.get(), lmnZ, nPixel * sizeof(T),
                               gpu::api::flag::MemcpyHostToDevice, queue.stream());
      }

      planGPU_.emplace(ctx_, std::move(opt), nAntenna, nBeam, nIntervals, nFilter, filter, nPixel,
                       lmnXDevice, lmnYDevice, lmnZDevice, filter_negative_eigenvalues);
#else
      throw GPUSupportError();
#endif
    }
    ctx_->logger().log(BIPP_LOG_LEVEL_INFO, "{} NufftSynthesis created with Context {}",
                       static_cast<const void*>(this), (const void*)ctx_.get());
  }

  ~NufftSynthesisInternal() {
    try{
      ctx_->logger().log(BIPP_LOG_LEVEL_INFO, "{} NufftSynthesis destroyed",
                         static_cast<const void*>(this));
    } catch (...) {
    }
  }

  void collect(std::size_t nEig, T wl, const T* intervals, std::size_t ldIntervals,
               const std::complex<T>* s, std::size_t lds, const std::complex<T>* w, std::size_t ldw,
               const T* xyz, std::size_t ldxyz, const T* uvw, std::size_t lduvw) {
    ctx_->logger().log(BIPP_LOG_LEVEL_DEBUG, "------------");
    ctx_->logger().log(BIPP_LOG_LEVEL_DEBUG,
                       "{} NufftSynthesis.collect({}, {}, {}, {}, {} ,{} ,{} {}, {}, {}, {}, {})",
                       (const void*)this, nEig, wl, (const void*)intervals, ldIntervals,
                       (const void*)s, lds, (const void*)w, ldw, (const void*)xyz, ldxyz,
                       (const void*)uvw, lduvw);
    ctx_->logger().log_matrix(BIPP_LOG_LEVEL_DEBUG, "intervals", 2, nIntervals_, intervals, ldIntervals);
    if (s) ctx_->logger().log_matrix(BIPP_LOG_LEVEL_DEBUG, "S", nBeam_, nBeam_, s, lds);
    ctx_->logger().log_matrix(BIPP_LOG_LEVEL_DEBUG, "W", nAntenna_, nBeam_, w, ldw);
    ctx_->logger().log_matrix(BIPP_LOG_LEVEL_DEBUG, "XYZ", nAntenna_, 3, xyz, ldxyz);
    ctx_->logger().log_matrix(BIPP_LOG_LEVEL_DEBUG, "UVW", nAntenna_ * nAntenna_, 3, uvw, lduvw);

    const auto start = std::chrono::high_resolution_clock::now();

<<<<<<< HEAD
#if defined(BIPP_CUDA) || defined(BIPP_ROCM)
    if (planGPU_ && gpu::is_device_ptr(s))
      throw InvalidPointerError();
#endif
    // Count number of non-zero elements in visibility matrix if passed
    std::size_t nz_vis = {0};
    if (s) {
      const std::complex<T> c0 = 0.0;
      nz_vis = nBeam_ * nBeam_;
      for (std::size_t col = 0; col < nBeam_; ++col) {
        for (std::size_t row = col; row < nBeam_; ++row) {
          if (s[col * nBeam_ + row] == c0) {
            col == row ? nz_vis -= 1 : nz_vis -= 2;
          }
=======
    // Count number of non-zero elements in visibility matrix
    const std::complex<T> c0 = 0.0;
    std::size_t nz_vis = nBeam_ * nBeam_;
    for (std::size_t col = 0; col < nBeam_; ++col) {
      for (std::size_t row = col; row < nBeam_; ++row) {
        if (s[col * nBeam_ + row] == c0) {
          col == row ? nz_vis -= 1 : nz_vis -= 2;
>>>>>>> 712554a5
        }
      }
    }

    if (planHost_) {
      planHost_.value().collect(nEig, wl, intervals, ldIntervals, s, lds, w, ldw, xyz, ldxyz, uvw,
                                lduvw, nz_vis);
    } else {
#if defined(BIPP_CUDA) || defined(BIPP_ROCM)
      auto& queue = ctx_->gpu_queue();
      // Syncronize with default stream.
      queue.sync_with_stream(nullptr);

      Buffer<gpu::api::ComplexType<T>> wBuffer, sBuffer;
      Buffer<T> xyzBuffer, uvwBuffer;

      auto sDevice = reinterpret_cast<const gpu::api::ComplexType<T>*>(s);
      auto ldsDevice = lds;
      auto wDevice = reinterpret_cast<const gpu::api::ComplexType<T>*>(w);
      auto ldwDevice = ldw;
      auto xyzDevice = xyz;
      auto ldxyzDevice = ldxyz;
      auto uvwDevice = uvw;
      auto lduvwDevice = lduvw;

      if (s && !gpu::is_device_ptr(s)) {
        sBuffer = queue.create_device_buffer<gpu::api::ComplexType<T>>(nBeam_ * nBeam_);
        ldsDevice = nBeam_;
        sDevice = sBuffer.get();
        gpu::api::memcpy_2d_async(sBuffer.get(), nBeam_ * sizeof(gpu::api::ComplexType<T>), s,
                                  lds * sizeof(gpu::api::ComplexType<T>),
                                  nBeam_ * sizeof(gpu::api::ComplexType<T>), nBeam_,
                                  gpu::api::flag::MemcpyHostToDevice, queue.stream());
      }
      if (!gpu::is_device_ptr(w)) {
        wBuffer = queue.create_device_buffer<gpu::api::ComplexType<T>>(nAntenna_ * nBeam_);
        ldwDevice = nAntenna_;
        wDevice = wBuffer.get();
        gpu::api::memcpy_2d_async(wBuffer.get(), nAntenna_ * sizeof(gpu::api::ComplexType<T>), w,
                                  ldw * sizeof(gpu::api::ComplexType<T>),
                                  nAntenna_ * sizeof(gpu::api::ComplexType<T>), nBeam_,
                                  gpu::api::flag::MemcpyHostToDevice, queue.stream());
      }
      if (!gpu::is_device_ptr(xyz)) {
        xyzBuffer = queue.create_device_buffer<T>(3 * nAntenna_);
        ldxyzDevice = nAntenna_;
        xyzDevice = xyzBuffer.get();
        gpu::api::memcpy_2d_async(xyzBuffer.get(), nAntenna_ * sizeof(T), xyz, ldxyz * sizeof(T),
                                  nAntenna_ * sizeof(T), 3, gpu::api::flag::MemcpyHostToDevice,
                                  queue.stream());
      }
      if (!gpu::is_device_ptr(uvw)) {
        uvwBuffer = queue.create_device_buffer<T>(3 * nAntenna_ * nAntenna_);
        uvwDevice = uvwBuffer.get();
        lduvwDevice = nAntenna_ * nAntenna_;
        gpu::api::memcpy_2d_async(uvwBuffer.get(), nAntenna_ * nAntenna_ * sizeof(T), uvw,
                                  lduvw * sizeof(T), nAntenna_ * nAntenna_ * sizeof(T), 3,
                                  gpu::api::flag::MemcpyHostToDevice, queue.stream());
      }

      planGPU_->collect(nEig, wl, intervals, ldIntervals, sDevice, ldsDevice, wDevice, ldwDevice,
                        xyzDevice, ldxyzDevice, uvwDevice, lduvwDevice, nz_vis);
      queue.sync();
#else
      throw GPUSupportError();
#endif
    }

    const auto time = std::chrono::duration_cast<std::chrono::milliseconds>(
        std::chrono::high_resolution_clock::now() - start);
    ctx_->logger().log(BIPP_LOG_LEVEL_INFO, "{} NufftSynthesis.collect() time: {}ms",
                       (const void*)this, time.count());

    if(ctx_->processing_unit() == BIPP_PU_CPU)
      ctx_->logger().log(BIPP_LOG_LEVEL_INFO, "{} Context memory usage: host {}MB",
                         (const void*)ctx_.get(), ctx_->host_alloc()->size() / 1000000);
    else {
#if defined(BIPP_CUDA) || defined(BIPP_ROCM)
      const auto queueMem = ctx_->gpu_queue().allocated_memory();
      ctx_->logger().log(
          BIPP_LOG_LEVEL_INFO, "{} Context memory usage: host {}MB, pinned {}MB, device {}MB",
          (const void*)ctx_.get(), (ctx_->host_alloc()->size() + std::get<0>(queueMem)) / 1000000,
          std::get<1>(queueMem) / 1000000, std::get<2>(queueMem) / 1000000);
#endif
    }
  }

  auto get(BippFilter f, T* out, std::size_t ld) -> void {
    ctx_->logger().log(BIPP_LOG_LEVEL_DEBUG, "{} NufftSynthesis.get({}, {}, {})", (const void*)this,
                       (int)f, (const void*)out, ld);
    if (planHost_) {
      planHost_.value().get(f, out, ld);
    } else {
#if defined(BIPP_CUDA) || defined(BIPP_ROCM)
      planGPU_->get(f, out, ld);
      ctx_->gpu_queue().sync();
#else
      throw GPUSupportError();
#endif
    }

    printf("-D- Scaling image by the total number of processed epochs %ld\n", nEpochs_);
    auto scale = static_cast<T>(nEpochs_);
    for (std::size_t i = 0; i < nIntervals_ * nPixel_; i++) {
        out[i] /= scale;
    }

  }

  std::shared_ptr<ContextInternal> ctx_;
  std::size_t nAntenna_, nBeam_, nIntervals_, nPixel_, nEpochs_;
  std::optional<host::NufftSynthesis<T>> planHost_;
  const bool filter_negative_eigenvalues_;
#if defined(BIPP_CUDA) || defined(BIPP_ROCM)
  std::optional<gpu::NufftSynthesis<T>> planGPU_;
#endif
};

template <typename T>
NufftSynthesis<T>::NufftSynthesis(Context& ctx, NufftSynthesisOptions opt, std::size_t nAntenna,
                                  std::size_t nBeam, std::size_t nIntervals, std::size_t nFilter,
                                  const BippFilter* filter, std::size_t nPixel, const T* lmnX,
                                  const T* lmnY, const T* lmnZ, const bool filter_negative_eigenvalues) {
  try {
    plan_ = decltype(plan_)(
        new NufftSynthesisInternal<T>(InternalContextAccessor::get(ctx), std::move(opt), nAntenna,
                                      nBeam, nIntervals, nFilter, filter, nPixel, lmnX, lmnY, lmnZ,
                                      filter_negative_eigenvalues),
        [](auto&& ptr) { delete reinterpret_cast<NufftSynthesisInternal<T>*>(ptr); });
  } catch (const std::exception& e) {
    try {
      InternalContextAccessor::get(ctx)->logger().log(
          BIPP_LOG_LEVEL_ERROR, "NufftSynthesis creation error: {}", e.what());
    } catch (...) {
    }
    throw;
  }
}

template <typename T>
auto NufftSynthesis<T>::collect(std::size_t nEig, T wl, const T* intervals, std::size_t ldIntervals,
                                const std::complex<T>* s, std::size_t lds, const std::complex<T>* w,
                                std::size_t ldw, const T* xyz, std::size_t ldxyz, const T* uvw,
                                std::size_t lduvw) -> void {
  try {
    reinterpret_cast<NufftSynthesisInternal<T>*>(plan_.get())
        ->collect(nEig, wl, intervals, ldIntervals, s, lds, w, ldw, xyz, ldxyz, uvw, lduvw);
  } catch (const std::exception& e) {
    try {
      reinterpret_cast<NufftSynthesisInternal<T>*>(plan_.get())
          ->ctx_->logger()
          .log(BIPP_LOG_LEVEL_ERROR, "NufftSynthesis.collect() error: {}", e.what());
    } catch (...) {
    }
    throw;
  }
}

template <typename T>
auto NufftSynthesis<T>::get(BippFilter f, T* out, std::size_t ld) -> void {
  try {
    reinterpret_cast<NufftSynthesisInternal<T>*>(plan_.get())->get(f, out, ld);
  } catch (const std::exception& e) {
    try {
      reinterpret_cast<NufftSynthesisInternal<T>*>(plan_.get())
          ->ctx_->logger()
          .log(BIPP_LOG_LEVEL_ERROR, "{} NufftSynthesis.get() error: {}", (const void*)plan_.get(),
               e.what());
    } catch (...) {
    }
    throw;
  }
}

template class BIPP_EXPORT NufftSynthesis<double>;

template class BIPP_EXPORT NufftSynthesis<float>;

extern "C" {
BIPP_EXPORT BippError bipp_ns_options_create(BippNufftSynthesisOptions* opt) {
  try {
    *reinterpret_cast<NufftSynthesisOptions**>(opt) = new NufftSynthesisOptions();
  } catch (const bipp::GenericError& e) {
    return e.error_code();
  } catch (...) {
    return BIPP_UNKNOWN_ERROR;
  }
  return BIPP_SUCCESS;
}

BIPP_EXPORT BippError bipp_ns_options_destroy(BippNufftSynthesisOptions* opt) {
  if (!opt || !(*opt)) {
    return BIPP_INVALID_HANDLE_ERROR;
  }
  try {
    delete *reinterpret_cast<NufftSynthesisOptions**>(opt);
    *reinterpret_cast<Context**>(opt) = nullptr;
  } catch (const bipp::GenericError& e) {
    return e.error_code();
  } catch (...) {
    return BIPP_UNKNOWN_ERROR;
  }
  return BIPP_SUCCESS;
}

BIPP_EXPORT BippError bipp_ns_options_set_tolerance(BippNufftSynthesisOptions opt, float tol) {
  if (!opt) {
    return BIPP_INVALID_HANDLE_ERROR;
  }
  try {
    reinterpret_cast<NufftSynthesisOptions*>(opt)->set_tolerance(tol);
  } catch (const bipp::GenericError& e) {
    return e.error_code();
  } catch (...) {
    return BIPP_UNKNOWN_ERROR;
  }
  return BIPP_SUCCESS;
}

BIPP_EXPORT BippError bipp_ns_options_set_collect_group_size(BippNufftSynthesisOptions opt,
                                                             size_t size) {
  if (!opt) {
    return BIPP_INVALID_HANDLE_ERROR;
  }
  try {
    reinterpret_cast<NufftSynthesisOptions*>(opt)->set_collect_group_size(size);
  } catch (const bipp::GenericError& e) {
    return e.error_code();
  } catch (...) {
    return BIPP_UNKNOWN_ERROR;
  }
  return BIPP_SUCCESS;
}

BIPP_EXPORT BippError bipp_ns_options_set_local_image_partition_auto(BippNufftSynthesisOptions opt) {
  if (!opt) {
    return BIPP_INVALID_HANDLE_ERROR;
  }
  try {
    reinterpret_cast<NufftSynthesisOptions*>(opt)->set_local_image_partition({Partition::Auto{}});
  } catch (const bipp::GenericError& e) {
    return e.error_code();
  } catch (...) {
    return BIPP_UNKNOWN_ERROR;
  }
  return BIPP_SUCCESS;
}

BIPP_EXPORT BippError bipp_ns_options_set_local_image_partition_none(BippNufftSynthesisOptions opt) {
  if (!opt) {
    return BIPP_INVALID_HANDLE_ERROR;
  }
  try {
    reinterpret_cast<NufftSynthesisOptions*>(opt)->set_local_image_partition({Partition::None{}});
  } catch (const bipp::GenericError& e) {
    return e.error_code();
  } catch (...) {
    return BIPP_UNKNOWN_ERROR;
  }
  return BIPP_SUCCESS;
}

BIPP_EXPORT BippError bipp_ns_options_set_local_image_partition_grid(BippNufftSynthesisOptions opt,
                                                                     size_t dimX, size_t dimY,
                                                                     size_t dimZ) {
  if (!opt) {
    return BIPP_INVALID_HANDLE_ERROR;
  }
  try {
    reinterpret_cast<NufftSynthesisOptions*>(opt)->set_local_image_partition(
        {Partition::Grid{{dimX, dimY, dimZ}}});
  } catch (const bipp::GenericError& e) {
    return e.error_code();
  } catch (...) {
    return BIPP_UNKNOWN_ERROR;
  }
  return BIPP_SUCCESS;
}

BIPP_EXPORT BippError bipp_ns_options_set_local_uvw_partition_auto(BippNufftSynthesisOptions opt) {
  if (!opt) {
    return BIPP_INVALID_HANDLE_ERROR;
  }
  try {
    reinterpret_cast<NufftSynthesisOptions*>(opt)->set_local_uvw_partition({Partition::Auto{}});
  } catch (const bipp::GenericError& e) {
    return e.error_code();
  } catch (...) {
    return BIPP_UNKNOWN_ERROR;
  }
  return BIPP_SUCCESS;
}

BIPP_EXPORT BippError bipp_ns_options_set_local_uvw_partition_none(BippNufftSynthesisOptions opt) {
  if (!opt) {
    return BIPP_INVALID_HANDLE_ERROR;
  }
  try {
    reinterpret_cast<NufftSynthesisOptions*>(opt)->set_local_uvw_partition({Partition::None{}});
  } catch (const bipp::GenericError& e) {
    return e.error_code();
  } catch (...) {
    return BIPP_UNKNOWN_ERROR;
  }
  return BIPP_SUCCESS;
}

BIPP_EXPORT BippError bipp_ns_options_set_local_uvw_partition_grid(BippNufftSynthesisOptions opt,
                                                                   size_t dimX, size_t dimY,
                                                                   size_t dimZ) {
  if (!opt) {
    return BIPP_INVALID_HANDLE_ERROR;
  }
  try {
    reinterpret_cast<NufftSynthesisOptions*>(opt)->set_local_uvw_partition(
        {Partition::Grid{{dimX, dimY, dimZ}}});
  } catch (const bipp::GenericError& e) {
    return e.error_code();
  } catch (...) {
    return BIPP_UNKNOWN_ERROR;
  }
  return BIPP_SUCCESS;
}

BIPP_EXPORT BippError bipp_nufft_synthesis_create_f(BippContext ctx, BippNufftSynthesisOptions opt, size_t nAntenna,
                                                    size_t nBeam, size_t nIntervals, size_t nFilter,
                                                    const BippFilter* filter, size_t nPixel,
                                                    const float* lmnX, const float* lmnY,
                                                    const float* lmnZ, BippNufftSynthesisF* plan,
                                                    const bool filter_negative_eigenvalues) {
  if (!ctx) {
    return BIPP_INVALID_HANDLE_ERROR;
  }
  try {
    *plan = new NufftSynthesisInternal<float>(
        InternalContextAccessor::get(*reinterpret_cast<Context*>(ctx)),
        *reinterpret_cast<const NufftSynthesisOptions*>(opt), nAntenna, nBeam, nIntervals, nFilter,
        filter, nPixel, lmnX, lmnY, lmnZ, filter_negative_eigenvalues);
  } catch (const bipp::GenericError& e) {
    return e.error_code();
  } catch (...) {
    return BIPP_UNKNOWN_ERROR;
  }
  return BIPP_SUCCESS;
}

BIPP_EXPORT BippError bipp_nufft_synthesis_destroy_f(BippNufftSynthesisF* plan) {
  if (!plan) {
    return BIPP_INVALID_HANDLE_ERROR;
  }
  try {
    delete reinterpret_cast<NufftSynthesisInternal<float>*>(*plan);
    *plan = nullptr;
  } catch (const bipp::GenericError& e) {
    return e.error_code();
  } catch (...) {
    return BIPP_UNKNOWN_ERROR;
  }
  return BIPP_SUCCESS;
}

BIPP_EXPORT BippError bipp_nufft_synthesis_collect_f(BippNufftSynthesisF plan, size_t nEig,
                                                     float wl, const float* intervals,
                                                     size_t ldIntervals, const void* s, size_t lds,
                                                     const void* w, size_t ldw, const float* xyz,
                                                     size_t ldxyz, const float* uvw, size_t lduvw) {
  if (!plan) {
    return BIPP_INVALID_HANDLE_ERROR;
  }
  try {
    reinterpret_cast<NufftSynthesis<float>*>(plan)->collect(
        nEig, wl, intervals, ldIntervals, reinterpret_cast<const std::complex<float>*>(s), lds,
        reinterpret_cast<const std::complex<float>*>(w), ldw, xyz, ldxyz, uvw, lduvw);
  } catch (const bipp::GenericError& e) {
    return e.error_code();
  } catch (...) {
    return BIPP_UNKNOWN_ERROR;
  }
  return BIPP_SUCCESS;
}

BIPP_EXPORT BippError bipp_nufft_synthesis_get_f(BippNufftSynthesisF plan, BippFilter f, float* img,
                                                 size_t ld) {
  if (!plan) {
    return BIPP_INVALID_HANDLE_ERROR;
  }
  try {
    reinterpret_cast<NufftSynthesis<float>*>(plan)->get(f, img, ld);
  } catch (const bipp::GenericError& e) {
    return e.error_code();
  } catch (...) {
    return BIPP_UNKNOWN_ERROR;
  }
  return BIPP_SUCCESS;
}

BIPP_EXPORT BippError bipp_nufft_synthesis_create(BippContext ctx, BippNufftSynthesisOptions opt, size_t nAntenna,
                                                  size_t nBeam, size_t nIntervals, size_t nFilter,
                                                  const BippFilter* filter, size_t nPixel,
                                                  const double* lmnX, const double* lmnY,
                                                  const double* lmnZ, BippNufftSynthesis* plan,
                                                  const bool filter_negative_eigenvalues) {
  if (!ctx) {
    return BIPP_INVALID_HANDLE_ERROR;
  }
  try {
    *plan = new NufftSynthesisInternal<double>(
        InternalContextAccessor::get(*reinterpret_cast<Context*>(ctx)),
        *reinterpret_cast<const NufftSynthesisOptions*>(opt), nAntenna, nBeam, nIntervals, nFilter,
        filter, nPixel, lmnX, lmnY, lmnZ, filter_negative_eigenvalues);
  } catch (const bipp::GenericError& e) {
    return e.error_code();
  } catch (...) {
    return BIPP_UNKNOWN_ERROR;
  }
  return BIPP_SUCCESS;
}

BIPP_EXPORT BippError bipp_nufft_synthesis_destroy(BippNufftSynthesis* plan) {
  if (!plan) {
    return BIPP_INVALID_HANDLE_ERROR;
  }
  try {
    delete reinterpret_cast<NufftSynthesisInternal<double>*>(*plan);
    *plan = nullptr;
  } catch (const bipp::GenericError& e) {
    return e.error_code();
  } catch (...) {
    return BIPP_UNKNOWN_ERROR;
  }
  return BIPP_SUCCESS;
}

BIPP_EXPORT BippError bipp_nufft_synthesis_collect(BippNufftSynthesis plan, size_t nEig, double wl,
                                                   const double* intervals, size_t ldIntervals,
                                                   const void* s, size_t lds, const void* w,
                                                   size_t ldw, const double* xyz, size_t ldxyz,
                                                   const double* uvw, size_t lduvw) {
  if (!plan) {
    return BIPP_INVALID_HANDLE_ERROR;
  }
  try {
    reinterpret_cast<NufftSynthesis<double>*>(plan)->collect(
        nEig, wl, intervals, ldIntervals, reinterpret_cast<const std::complex<double>*>(s), lds,
        reinterpret_cast<const std::complex<double>*>(w), ldw, xyz, ldxyz, uvw, lduvw);
  } catch (const bipp::GenericError& e) {
    return e.error_code();
  } catch (...) {
    return BIPP_UNKNOWN_ERROR;
  }
  return BIPP_SUCCESS;
}

BIPP_EXPORT BippError bipp_nufft_synthesis_get(BippNufftSynthesis plan, BippFilter f, double* img,
                                               size_t ld) {
  if (!plan) {
    return BIPP_INVALID_HANDLE_ERROR;
  }
  try {
    reinterpret_cast<NufftSynthesis<double>*>(plan)->get(f, img, ld);
  } catch (const bipp::GenericError& e) {
    return e.error_code();
  } catch (...) {
    return BIPP_UNKNOWN_ERROR;
  }
  return BIPP_SUCCESS;
}
}

}  // namespace bipp<|MERGE_RESOLUTION|>--- conflicted
+++ resolved
@@ -106,7 +106,7 @@
 
     const auto start = std::chrono::high_resolution_clock::now();
 
-<<<<<<< HEAD
+
 #if defined(BIPP_CUDA) || defined(BIPP_ROCM)
     if (planGPU_ && gpu::is_device_ptr(s))
       throw InvalidPointerError();
@@ -121,15 +121,6 @@
           if (s[col * nBeam_ + row] == c0) {
             col == row ? nz_vis -= 1 : nz_vis -= 2;
           }
-=======
-    // Count number of non-zero elements in visibility matrix
-    const std::complex<T> c0 = 0.0;
-    std::size_t nz_vis = nBeam_ * nBeam_;
-    for (std::size_t col = 0; col < nBeam_; ++col) {
-      for (std::size_t row = col; row < nBeam_; ++row) {
-        if (s[col * nBeam_ + row] == c0) {
-          col == row ? nz_vis -= 1 : nz_vis -= 2;
->>>>>>> 712554a5
         }
       }
     }
