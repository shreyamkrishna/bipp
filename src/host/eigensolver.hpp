--- conflicted
+++ resolved
@@ -12,13 +12,8 @@
 
 template <typename T>
 auto eigh(ContextInternal& ctx, std::size_t m, std::size_t nEig, const std::complex<T>* a,
-<<<<<<< HEAD
           std::size_t lda, const std::complex<T>* b, std::size_t ldb, const char range,
-          std::size_t* nEigOut, T* d, std::complex<T>* v, std::size_t ldv) -> void;
-=======
-          std::size_t lda, const std::complex<T>* b, std::size_t ldb, T* d, std::complex<T>* v,
-          std::size_t ldv) -> void;
->>>>>>> 2aa5cf75
+          T* d, std::complex<T>* v, std::size_t ldv) -> void;
 
 }  // namespace host
 }  // namespace bipp