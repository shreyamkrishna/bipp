#include "host/virtual_vis.hpp"

#include <cmath>
#include <complex>
#include <cstddef>
#include <cstring>
#include <tuple>

#include "bipp/bipp.h"
#include "bipp/config.h"
#include "host/blas_api.hpp"
#include "host/kernels/apply_filter.hpp"
#include "host/kernels/interval_indices.hpp"
#include "memory/buffer.hpp"

namespace bipp {
namespace host {

template <typename T>
auto virtual_vis(ContextInternal& ctx, std::size_t nFilter, const BippFilter* filter,
                 std::size_t nIntervals, const T* intervals, std::size_t ldIntervals,
                 std::size_t nEig, const T* D, std::size_t nAntenna, const std::complex<T>* V,
                 std::size_t ldv, std::size_t nBeam, const std::complex<T>* W, std::size_t ldw,
                 std::complex<T>* virtVis, std::size_t ldVirtVis1, std::size_t ldVirtVis2,
                 std::size_t ldVirtVis3, const std::size_t nz_vis) -> void {
<<<<<<< HEAD
=======

>>>>>>> f476f193
  Buffer<std::complex<T>> VUnbeamBuffer;
  if (W) {
    VUnbeamBuffer = Buffer<std::complex<T>>(ctx.host_alloc(), nAntenna * nEig);
    blas::gemm(CblasColMajor, CblasNoTrans, CblasNoTrans, nAntenna, nEig, nBeam, {1, 0}, W, ldw, V,
               ldv, {0, 0}, VUnbeamBuffer.get(), nAntenna);
    V = VUnbeamBuffer.get();
    ldv = nAntenna;
  }
  // V is always of shape (nAntenna, nEig) from here on

  auto VMulDBuffer = Buffer<std::complex<T>>(ctx.host_alloc(), nEig * nAntenna);

  auto DFilteredBuffer = Buffer<T>(ctx.host_alloc(), nEig);
  for (std::size_t i = 0; i < nFilter; ++i) {
    apply_filter(filter[i], nEig, D, DFilteredBuffer.get());
    const T* DFiltered = DFilteredBuffer.get();

    for (std::size_t j = 0; j < nIntervals; ++j) {
      std::size_t start, size;
      std::tie(start, size) = find_interval_indices(nEig, D, intervals[j * ldIntervals],
                                                    intervals[j * ldIntervals + 1]);

      auto virtVisCurrent = virtVis + i * ldVirtVis1 + j * ldVirtVis2;
      if (size) {
        // Multiply each col of V with the selected eigenvalue
        for (std::size_t k = 0; k < size; ++k) {
          auto VMulD = VMulDBuffer.get() + k * nAntenna;
          const auto VSelect = V + (start + k) * ldv;
          const auto DVal = nz_vis > 0 ? DFiltered[start + k] / nz_vis : DFiltered[start + k];
<<<<<<< HEAD
=======

>>>>>>> f476f193
          ctx.logger().log(
              BIPP_LOG_LEVEL_DEBUG, "Assigning eigenvalue {} (filtered {}) to inverval [{}, {}]",
              D[start + k], DVal, intervals[j * ldIntervals], intervals[j * ldIntervals + 1]);
          // Handle sensitivity case where nz_vis is zero
          for (std::size_t l = 0; l < nAntenna; ++l) {
            VMulD[l] = VSelect[l] * DVal;
          }
        }

        // Matrix multiplication of the previously scaled V and the original V
        // with the selected eigenvalues
        blas::gemm(CblasColMajor, CblasNoTrans, CblasConjTrans, nAntenna, nAntenna, size, {1, 0},
                   VMulDBuffer.get(), nAntenna, V + start * ldv, ldv, {0, 0}, virtVisCurrent,
                   ldVirtVis3);

      } else {
        for (std::size_t k = 0; k < nAntenna; ++k) {
          std::memset(static_cast<void*>(virtVisCurrent + k * ldVirtVis3), 0,
                      nAntenna * sizeof(std::complex<T>));
        }
      }
    }
  }
}

template auto virtual_vis<float>(ContextInternal& ctx, std::size_t nFilter,
                                 const BippFilter* filter, std::size_t nIntervals,
                                 const float* intervals, std::size_t ldIntervals, std::size_t nEig,
                                 const float* D, std::size_t nAntenna, const std::complex<float>* V,
                                 std::size_t ldv, std::size_t nBeam, const std::complex<float>* W,
                                 std::size_t ldw, std::complex<float>* virtVis,
                                 std::size_t ldVirtVis1, std::size_t ldVirtVis2,
                                 std::size_t ldVirtVis3, const std::size_t nz_vis) -> void;

template auto virtual_vis<double>(ContextInternal& ctx, std::size_t nFilter,
                                  const BippFilter* filter, std::size_t nIntervals,
                                  const double* intervals, std::size_t ldIntervals,
                                  std::size_t nEig, const double* D, std::size_t nAntenna,
                                  const std::complex<double>* V, std::size_t ldv, std::size_t nBeam,
                                  const std::complex<double>* W, std::size_t ldw,
                                  std::complex<double>* virtVis, std::size_t ldVirtVis1,
                                  std::size_t ldVirtVis2, std::size_t ldVirtVis3,
                                  const std::size_t nz_vis) -> void;

}  // namespace host
}  // namespace bipp<|MERGE_RESOLUTION|>--- conflicted
+++ resolved
@@ -23,10 +23,6 @@
                  std::size_t ldv, std::size_t nBeam, const std::complex<T>* W, std::size_t ldw,
                  std::complex<T>* virtVis, std::size_t ldVirtVis1, std::size_t ldVirtVis2,
                  std::size_t ldVirtVis3, const std::size_t nz_vis) -> void {
-<<<<<<< HEAD
-=======
-
->>>>>>> f476f193
   Buffer<std::complex<T>> VUnbeamBuffer;
   if (W) {
     VUnbeamBuffer = Buffer<std::complex<T>>(ctx.host_alloc(), nAntenna * nEig);
@@ -56,10 +52,6 @@
           auto VMulD = VMulDBuffer.get() + k * nAntenna;
           const auto VSelect = V + (start + k) * ldv;
           const auto DVal = nz_vis > 0 ? DFiltered[start + k] / nz_vis : DFiltered[start + k];
-<<<<<<< HEAD
-=======
-
->>>>>>> f476f193
           ctx.logger().log(
               BIPP_LOG_LEVEL_DEBUG, "Assigning eigenvalue {} (filtered {}) to inverval [{}, {}]",
               D[start + k], DVal, intervals[j * ldIntervals], intervals[j * ldIntervals + 1]);
