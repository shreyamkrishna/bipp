--- conflicted
+++ resolved
@@ -103,7 +103,6 @@
     ctx_->logger().log_matrix(BIPP_LOG_LEVEL_DEBUG, "XYZ", nAntenna_, 3, xyz, ldxyz);
 
     const auto start = std::chrono::high_resolution_clock::now();
-<<<<<<< HEAD
     
     // Count number of non-zero elements in visibility matrix
     const std::complex<T> c0 = 0.0;
@@ -119,22 +118,6 @@
     if (planHost_) {
       planHost_.value().collect(nEig, wl, intervals, ldIntervals, s, lds, w, ldw, xyz, ldxyz,
                                 nz_vis);
-=======
-
-    
-    // Increment the counter for the number of processed epochs
-    nEpochs_ += 1;
-
-    // Count number of non-zero elements in visibility matrix
-    const std::complex<T> c0 = 0.0;
-    std::size_t nz_vis = lds * lds;
-    for (std::size_t i = 0; i < lds*lds; ++i)
-      if (s[i] == c0) nz_vis--;
-
-    if (planHost_) {
-      planHost_.value().collect(nEig, wl, intervals, ldIntervals, s, lds, w, ldw, xyz, ldxyz, 
-                                  nz_vis);
->>>>>>> f476f193
     } else {
 #if defined(BIPP_CUDA) || defined(BIPP_ROCM)
       auto& queue = ctx_->gpu_queue();
