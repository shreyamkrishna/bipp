--- conflicted
+++ resolved
@@ -13,21 +13,12 @@
 static __device__ __forceinline__ double calc_sqrt(double x) { return sqrt(x); }
 
 static __device__ __forceinline__ float calc_pi_sinc(float x) {
-<<<<<<< HEAD
   constexpr auto pi = float(3.14159265358979323846);
   return x ? sinf(pi * x) / (pi * x) : float(1.0);
 }
 static __device__ __forceinline__ double calc_pi_sinc(double x) {
   constexpr auto pi = double(3.14159265358979323846);
   return x ? sin(pi * x) / (pi * x) : double(1.0);
-=======
-    constexpr auto pi = float(3.14159265358979323846);
-    return x ? sinf(pi * x) / (pi * x) : float(1.0);
-}
-static __device__ __forceinline__ double calc_pi_sinc(double x) {
-    constexpr auto pi = double(3.14159265358979323846);
-    return x ? sin(pi * x) / (pi * x) : double(1.0);
->>>>>>> ba411eef
 }
 
 template <typename T>
@@ -46,11 +37,7 @@
       T diffZ = z1 - z[i];
 
       T norm = calc_sqrt(diffX * diffX + diffY * diffY + diffZ * diffZ);
-<<<<<<< HEAD
       g[i + j * ldg] = {calc_pi_sinc(T(2) * norm / wl), 0};
-=======
-      g[i + j * ldg] = { calc_pi_sinc(T(2) * norm / wl), 0};
->>>>>>> ba411eef
     }
   }
 }
