#include "gpu/virtual_vis.hpp"

#include "bipp/config.h"
#include "context_internal.hpp"
#include "gpu/kernels/apply_filter.hpp"
#include "gpu/kernels/scale_matrix.hpp"
#include "gpu/util/blas_api.hpp"
#include "gpu/util/runtime_api.hpp"
#include "host/kernels/apply_filter.hpp"
#include "host/kernels/interval_indices.hpp"
#include "memory/buffer.hpp"

namespace bipp {
namespace gpu {

template <typename T>
auto virtual_vis(ContextInternal& ctx, std::size_t nFilter, const BippFilter* filterHost,
                 std::size_t nIntervals, const T* intervalsHost, std::size_t ldIntervals,
                 std::size_t nEig, const T* D, std::size_t nAntenna, const api::ComplexType<T>* V,
                 std::size_t ldv, std::size_t nBeam, const api::ComplexType<T>* W, std::size_t ldw,
                 api::ComplexType<T>* virtVis, std::size_t ldVirtVis1, std::size_t ldVirtVis2,
                 std::size_t ldVirtVis3, const std::size_t nz_vis) -> void {
  using ComplexType = api::ComplexType<T>;
  auto& queue = ctx.gpu_queue();

  const auto zero = ComplexType{0, 0};
  const auto one = ComplexType{1, 0};
<<<<<<< HEAD
  const auto scale = ComplexType{T(1.0)/T(nz_vis), 0};
=======
  const auto scale = nz_vis ? ComplexType{T(1.0)/T(nz_vis), 0} : ComplexType{T(1.0), 0};
>>>>>>> 17745437
  
  Buffer<api::ComplexType<T>> VUnbeamBuffer;
  if (W) {
    VUnbeamBuffer = queue.create_device_buffer<api::ComplexType<T>>(nAntenna * nEig);

    api::blas::gemm(queue.blas_handle(), api::blas::operation::None, api::blas::operation::None,
                    nAntenna, nEig, nBeam, &one, W, ldw, V, ldv, &zero, VUnbeamBuffer.get(),
                    nAntenna);
    V = VUnbeamBuffer.get();
    ldv = nAntenna;
  }
  // V is always of shape (nAntenna, nEig) from here on

  auto VMulDBuffer = queue.create_device_buffer<api::ComplexType<T>>(nEig * nAntenna);

  auto DBufferHost = queue.create_pinned_buffer<T>(nEig);
  auto DFilteredBuffer = queue.create_device_buffer<T>(nEig);

  api::memcpy_async(DBufferHost.get(), D, nEig * sizeof(T), api::flag::MemcpyDeviceToHost,
                    queue.stream());
  // Make sure D is available on host
  queue.sync();

  for (std::size_t i = 0; i < static_cast<std::size_t>(nFilter); ++i) {
    apply_filter(queue, filterHost[i], nEig, D, DFilteredBuffer.get());

    for (std::size_t j = 0; j < static_cast<std::size_t>(nIntervals); ++j) {
      std::size_t start, size;
      std::tie(start, size) = host::find_interval_indices(
          nEig, DBufferHost.get(), intervalsHost[j * static_cast<std::size_t>(ldIntervals)],
          intervalsHost[j * static_cast<std::size_t>(ldIntervals) + 1]);

      auto virtVisCurrent = virtVis + i * static_cast<std::size_t>(ldVirtVis1) +
                            j * static_cast<std::size_t>(ldVirtVis2);
      if (size) {
        // Multiply each col of V with the selected eigenvalue
        scale_matrix<T>(queue, nAntenna, size, V + start * ldv, ldv, DFilteredBuffer.get() + start,
                        VMulDBuffer.get(), nAntenna);

        for (std::size_t k = 0; k < size; ++k) {
          ctx.logger().log(BIPP_LOG_LEVEL_DEBUG, "Assigning eigenvalue {} to inverval [{}, {}]",
                           *(DBufferHost.get() + start + k), intervalsHost[j * ldIntervals],
                           intervalsHost[j * ldIntervals + 1]);
        }

        // Matrix multiplication of the previously scaled V and the original V
        // with the selected eigenvalues
        api::blas::gemm(queue.blas_handle(), api::blas::operation::None,
                        api::blas::operation::ConjugateTranspose, nAntenna, nAntenna, size, &scale,
                        VMulDBuffer.get(), nAntenna, V + start * ldv, ldv, &zero, virtVisCurrent,
                        ldVirtVis3);

      } else {
        api::memset_2d_async(virtVisCurrent, ldVirtVis3 * sizeof(ComplexType), 0,
                             nAntenna * sizeof(ComplexType), nAntenna, queue.stream());
      }
    }
  }
}

template auto virtual_vis<float>(
    ContextInternal& ctx, std::size_t nFilter, const BippFilter* filter, std::size_t nIntervals,
    const float* intervals, std::size_t ldIntervals, std::size_t nEig, const float* D,
    std::size_t nAntenna, const api::ComplexType<float>* V, std::size_t ldv, std::size_t nBeam,
    const api::ComplexType<float>* W, std::size_t ldw, api::ComplexType<float>* virtVis,
    std::size_t ldVirtVis1, std::size_t ldVirtVis2, std::size_t ldVirtVis3,
    const std::size_t nz_vis) -> void;

template auto virtual_vis<double>(
    ContextInternal& ctx, std::size_t nFilter, const BippFilter* filter, std::size_t nIntervals,
    const double* intervals, std::size_t ldIntervals, std::size_t nEig, const double* D,
    std::size_t nAntenna, const api::ComplexType<double>* V, std::size_t ldv, std::size_t nBeam,
    const api::ComplexType<double>* W, std::size_t ldw, api::ComplexType<double>* virtVis,
    std::size_t ldVirtVis1, std::size_t ldVirtVis2, std::size_t ldVirtVis3,
    const std::size_t nz_vis) -> void;

}  // namespace gpu
}  // namespace bipp<|MERGE_RESOLUTION|>--- conflicted
+++ resolved
@@ -25,11 +25,7 @@
 
   const auto zero = ComplexType{0, 0};
   const auto one = ComplexType{1, 0};
-<<<<<<< HEAD
   const auto scale = ComplexType{T(1.0)/T(nz_vis), 0};
-=======
-  const auto scale = nz_vis ? ComplexType{T(1.0)/T(nz_vis), 0} : ComplexType{T(1.0), 0};
->>>>>>> 17745437
   
   Buffer<api::ComplexType<T>> VUnbeamBuffer;
   if (W) {
